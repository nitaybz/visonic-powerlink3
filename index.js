--- conflicted
+++ resolved
@@ -71,11 +71,7 @@
 	operation.attempt(function(currentAttempt) {
 		self.authenticatedRequest(request, function(error, response, body) {
 
-<<<<<<< HEAD
-			self.log('Current attempt: ' + currentAttempt);
-=======
 			self.log('Updating status (' + currentAttempt + ')');
->>>>>>> eea8666d
 			if (error) {
 				callback(new Error(`Error getting raw status: ${error}`));
 				return;
